--- conflicted
+++ resolved
@@ -25,13 +25,6 @@
     from ..utils import cosine_similarity_cuda
 except: 
     pass
-<<<<<<< HEAD
-=======
-
-
-PLACES_365_DIRECTORY = "/home/oliver/Documents/github/Datasets/Places/Places365"
-
->>>>>>> 1ef77f72
 
 package_directory = os.path.dirname(os.path.abspath(__file__))
 
@@ -108,21 +101,11 @@
 
     def compute_query_desc(self, images: torch.Tensor = None, dataloader: torch.utils.data.dataloader.DataLoader=None, pbar: bool=True) -> dict:
         if images is not None and dataloader is None:
-<<<<<<< HEAD
-            all_desc = self.model(images.to(self.device)).detach().cpu().numpy()
+            all_desc = self.model.describe(images.to(self.device)).detach().cpu().numpy()
         elif dataloader is not None and images is None:
             all_desc = []
             for batch in tqdm(dataloader, desc="Computing CALC Query Desc", disable=not pbar):
-                all_desc.append(self.model(batch.to(self.device)).detach().cpu().numpy())
-=======
-            with torch.no_grad():
-                all_desc = self.model.describe(images.to(self.device)).detach().cpu().numpy()
-        elif dataloader is not None and images is None:
-            all_desc = []
-            for batch in tqdm(dataloader, desc="Computing CALC Query Desc", disable=not pbar):
-                with torch.no_grad()
-                    all_desc.append(self.model.describe(batch.to(self.device)).detach().cpu().numpy())
->>>>>>> 1ef77f72
+                all_desc.append(self.model.describe(batch.to(self.device)).detach().cpu().numpy())
             all_desc = np.vstack(all_desc)
         
         
@@ -134,21 +117,11 @@
     def compute_map_desc(self, images: torch.Tensor = None, dataloader: torch.utils.data.dataloader.DataLoader=None, pbar: bool=True) -> dict:
         
         if images is not None and dataloader is None:
-<<<<<<< HEAD
-            all_desc = self.model(images.to(self.device)).detach().cpu().numpy()
+            all_desc = self.model.describe(images.to(self.device)).detach().cpu().numpy()
         elif dataloader is not None and images is None:
             all_desc = []
             for batch in tqdm(dataloader, desc="Computing CALC Map Desc", disable=not pbar):
-                all_desc.append(self.model(batch.to(self.device)).detach().cpu().numpy())
-=======
-            with torch.no_grad():
-                all_desc = self.model.describe(images.to(self.device)).detach().cpu().numpy()
-        elif dataloader is not None and images is None:
-            all_desc = []
-            for batch in tqdm(dataloader, desc="Computing CALC Map Desc", disable=not pbar):
-                with torch.no_grad():
-                    all_desc.append(self.model.describe(batch.to(self.device)).detach().cpu().numpy())
->>>>>>> 1ef77f72
+                all_desc.append(self.model.describe(batch.to(self.device)).detach().cpu().numpy())
             all_desc = np.vstack(all_desc)
         else: 
             raise Exception("can only pass 'images' or 'dataloader'")

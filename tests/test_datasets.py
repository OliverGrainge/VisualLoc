import argparse
import unittest

import numpy as np
import torch
from torchvision import transforms
<<<<<<< HEAD

from PlaceRec.Datasets import GardensPointWalking
from PlaceRec.utils import get_dataset

# List all method datasets you want to test
datasets_to_test = ["stlucia_small", "gardenspointwalking", "sfu"]
=======

from PlaceRec.Datasets import GardensPointWalking
from PlaceRec.utils import get_dataset

# List all method modules you want to test

>>>>>>> fd4ad90e

datasets_to_test = ["stlucia_small", "gardenspointwalking", "sfu"]

def create_test_case(dataset_module):
    class CustomTestMethod(unittest.TestCase):
        def setUp(self):
            self.ds = dataset_module

        def test_verify_both_setups_run(self):
            assert isinstance(self.ds.name, str)
            assert self.ds.name.islower()

        def test_query_load(self):
            assert len(self.ds.query_paths) > 1
            assert len(self.ds.map_paths) > 1

        def test_partitions(self):
            length = 0
            length += self.ds.query_images_loader("train").dataset.__len__()
            length += self.ds.query_images_loader("val").dataset.__len__()
            length += self.ds.query_images_loader("test").dataset.__len__()
            assert self.ds.query_images_loader("all").dataset.__len__() == length

        def test_query_sequence(self):
            loader = self.ds.query_images_loader("all", shuffle=False)
            for batch in loader:
                batch1 = batch
                break
            loader = self.ds.query_images_loader("all", shuffle=False)
            for batch in loader:
                batch2 = batch
                break

            assert (batch1 == batch2).all()
            assert batch1.dtype == torch.uint8

        def test_map_sequence(self):
            loader = self.ds.map_images_loader(partition="train", shuffle=False)
            for batch in loader:
                batch1 = batch
                break
            loader = self.ds.map_images_loader(partition="train", shuffle=False)
            for batch in loader:
                batch2 = batch
                break

            assert (batch1 == batch2).all()
            assert batch1.dtype == torch.uint8

        def test_query_augmentations(self):
            aug = transforms.Compose(
                [
                    transforms.CenterCrop(10),
                    transforms.ToTensor(),
                    transforms.Resize((480, 752), antialias=True),
                    transforms.Normalize((0.485, 0.456, 0.406), (0.229, 0.224, 0.225)),
                ]
            )

            loader = self.ds.query_images_loader("all", preprocess=aug)
            for batch in loader:
                batch1 = batch
                assert isinstance(batch, torch.Tensor)
                break

            aug = transforms.Compose(
                [
                    transforms.ToTensor(),
                    transforms.Resize((480, 752), antialias=True),
                ]
            )

            loader = self.ds.query_images_loader("all", preprocess=aug)
            for batch in loader:
                batch2 = batch
                break

            assert not (batch1 == batch2).all()

        def test_query_shuffle(self):
            loader = self.ds.query_images_loader("all", shuffle=True)
            for batch in loader:
                batch1 = batch
                break

            loader = self.ds.query_images_loader("all", shuffle=True)
            for batch in loader:
                batch2 = batch
                break

            assert not (batch1 == batch2).all()

        def test_gt_train(self):
            gt_hard = self.ds.ground_truth(partition="train", gt_type="hard")
            gt_soft = self.ds.ground_truth(partition="train", gt_type="soft")
            Qn = len(self.ds.query_images("train"))
            assert gt_hard.shape[1] == Qn
            assert gt_soft.shape[1] == Qn

        def test_gt_val(self):
            gt_hard = self.ds.ground_truth(partition="val", gt_type="hard")
            gt_soft = self.ds.ground_truth(partition="val", gt_type="soft")
            Qn = len(self.ds.query_images("val"))
            assert gt_hard.shape[1] == Qn
            assert gt_soft.shape[1] == Qn

        def test_gt_test(self):
            gt_hard = self.ds.ground_truth(partition="test", gt_type="hard")
            gt_soft = self.ds.ground_truth(partition="test", gt_type="soft")
            Qn = len(self.ds.query_images("test"))
            assert gt_hard.shape[1] == Qn
            assert gt_soft.shape[1] == Qn

        def test_gt_all(self):
            gt_hard = self.ds.ground_truth(partition="all", gt_type="hard")
            gt_soft = self.ds.ground_truth(partition="all", gt_type="soft")
            Qn = len(self.ds.query_images("all"))
            assert gt_hard.shape[1] == Qn
            assert gt_soft.shape[1] == Qn

        def test_gt_soft(self):
            gt_hard = self.ds.ground_truth(partition="all", gt_type="hard")
            gt_soft = self.ds.ground_truth(partition="all", gt_type="soft")
            assert np.sum(gt_soft) >= np.sum(gt_hard)

        def test_gt_size0(self):
            gt_hard = self.ds.ground_truth(partition="all", gt_type="hard")
            gt_soft = self.ds.ground_truth(partition="all", gt_type="soft")
            assert gt_hard.shape[0] == len(self.ds.map_paths)
            assert gt_soft.shape[0] == len(self.ds.map_paths)
            assert gt_soft.shape[1] == len(self.ds.query_paths)
            assert gt_hard.shape[1] == len(self.ds.query_paths)

        def test_gt_size1(self):
            gt_hard = self.ds.ground_truth(partition="train", gt_type="hard")
            gt_soft = self.ds.ground_truth(partition="train", gt_type="soft")
            assert gt_hard.shape[0] == len(self.ds.map_paths)
            assert gt_soft.shape[0] == len(self.ds.map_paths)
            assert gt_soft.shape[1] == self.ds.query_images_loader("train").dataset.__len__()
            assert gt_hard.shape[1] == self.ds.query_images_loader("train").dataset.__len__()

        def test_gt_size2(self):
            gt_hard = self.ds.ground_truth(partition="val", gt_type="hard")
            gt_soft = self.ds.ground_truth(partition="val", gt_type="soft")
            assert gt_hard.shape[0] == len(self.ds.map_paths)
            assert gt_soft.shape[0] == len(self.ds.map_paths)
            assert gt_soft.shape[1] == self.ds.query_images_loader("val").dataset.__len__()
            assert gt_hard.shape[1] == self.ds.query_images_loader("val").dataset.__len__()

        def test_gt_size3(self):
            gt_hard = self.ds.ground_truth(partition="test", gt_type="hard")
            gt_soft = self.ds.ground_truth(partition="test", gt_type="soft")
            assert gt_hard.shape[0] == len(self.ds.map_paths)
            assert gt_soft.shape[0] == len(self.ds.map_paths)
            assert gt_soft.shape[1] == self.ds.query_images_loader("test").dataset.__len__()
            assert gt_hard.shape[1] == self.ds.query_images_loader("test").dataset.__len__()

    # Rename the test class to include the method module's name for clarity
    CustomTestMethod.__name__ = f"Test{dataset_module.name}"

    return CustomTestMethod


# Generate test classes dynamically and set them in the global namespace
for dataset_name in datasets_to_test:
    dataset = get_dataset(dataset_name)
    test_class = create_test_case(dataset)
    globals()[test_class.__name__] = test_class


if __name__ == "__main__":
    unittest.main()<|MERGE_RESOLUTION|>--- conflicted
+++ resolved
@@ -1,29 +1,21 @@
-import argparse
-import unittest
-
+import unittest 
+from PlaceRec.Datasets import GardensPointWalking
+import torch
+import argparse 
+from PlaceRec.utils import get_dataset
+from torchvision import transforms
 import numpy as np
-import torch
-from torchvision import transforms
-<<<<<<< HEAD
-
-from PlaceRec.Datasets import GardensPointWalking
-from PlaceRec.utils import get_dataset
-
-# List all method datasets you want to test
-datasets_to_test = ["stlucia_small", "gardenspointwalking", "sfu"]
-=======
-
-from PlaceRec.Datasets import GardensPointWalking
-from PlaceRec.utils import get_dataset
-
 # List all method modules you want to test
 
->>>>>>> fd4ad90e
+
 
 datasets_to_test = ["stlucia_small", "gardenspointwalking", "sfu"]
 
+
+
 def create_test_case(dataset_module):
     class CustomTestMethod(unittest.TestCase):
+        
         def setUp(self):
             self.ds = dataset_module
 
@@ -176,18 +168,18 @@
             assert gt_soft.shape[1] == self.ds.query_images_loader("test").dataset.__len__()
             assert gt_hard.shape[1] == self.ds.query_images_loader("test").dataset.__len__()
 
+
     # Rename the test class to include the method module's name for clarity
     CustomTestMethod.__name__ = f"Test{dataset_module.name}"
-
+    
     return CustomTestMethod
-
 
 # Generate test classes dynamically and set them in the global namespace
 for dataset_name in datasets_to_test:
     dataset = get_dataset(dataset_name)
     test_class = create_test_case(dataset)
     globals()[test_class.__name__] = test_class
+   
 
-
-if __name__ == "__main__":
+if __name__ == '__main__':
     unittest.main()